--- conflicted
+++ resolved
@@ -5266,13 +5266,7 @@
   vbox = gtk_vbox_new (FALSE, GTK_SIZE_ONE_TWELFTH_EM (12));
 
   /* Location widgets */
-<<<<<<< HEAD
-  hbox = gtk_hbox_new (FALSE, GTK_SIZE_ONE_TWELFTH_EM (12));
-  gtk_box_pack_start (GTK_BOX (vbox), hbox, FALSE, FALSE, 0);
-  gtk_widget_show (hbox);
-  impl->browse_path_bar_hbox = hbox;
-=======
-  impl->browse_path_bar_hbox = gtk_hbox_new (FALSE, 12);
+  impl->browse_path_bar_hbox = gtk_hbox_new (FALSE, GTK_SIZE_ONE_TWELFTH_EM (12));
   gtk_box_pack_start (GTK_BOX (vbox), impl->browse_path_bar_hbox, FALSE, FALSE, 0);
   gtk_widget_show (impl->browse_path_bar_hbox);
 
@@ -5281,8 +5275,6 @@
   gtk_size_group_set_ignore_hidden (impl->browse_path_bar_size_group, FALSE);
 
   /* Location button */
->>>>>>> 09f41f50
-
   location_button_create (impl);
   gtk_box_pack_start (GTK_BOX (impl->browse_path_bar_hbox), impl->location_button, FALSE, FALSE, 0);
 
@@ -9501,17 +9493,13 @@
   GtkWidget *label;
   GtkWidget *image;
 
-<<<<<<< HEAD
   impl->search_hbox = gtk_hbox_new (FALSE, GTK_SIZE_ONE_TWELFTH_EM (12));
-=======
-  impl->search_hbox = gtk_hbox_new (FALSE, 12);
-  
+
   /* Image */
 
   image = gtk_image_new_from_stock (GTK_STOCK_FIND, GTK_ICON_SIZE_BUTTON);
   gtk_size_group_add_widget (GTK_SIZE_GROUP (impl->browse_path_bar_size_group), image);
-  gtk_box_pack_start (GTK_BOX (impl->search_hbox), image, FALSE, FALSE, 5);
->>>>>>> 09f41f50
+  gtk_box_pack_start (GTK_BOX (impl->search_hbox), image, FALSE, FALSE, GTK_SIZE_ONE_TWELFTH_EM (5));
 
   /* Label */
 
